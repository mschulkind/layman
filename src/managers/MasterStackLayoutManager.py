--- conflicted
+++ resolved
@@ -199,25 +199,17 @@
                 self.con.command("[con_id=%s] focus" % node.id)
                 self.con.command("floating toggle")
 
-<<<<<<< HEAD
+
     def arrangeExistingLayout(self):
         workspace = utils.findFocusedWindow(self.con).workspace()
         self.floatToggleAllWindows(workspace)
-=======
-        for windowId in untracked:
-            if windowId != self.masterId and windowId not in self.stackIds:
-                # Unfloat the window, then treat it like a new window
-                self.con.command("[con_id=%s] focus" % windowId)
-                self.con.command("floating tooggle")
-                self.pushWindow(windowId)
-                self.log("Pushed window %d" % windowId)
->>>>>>> 433126c5
 
         workspace = utils.findFocusedWindow(self.con).workspace()
         for node in workspace.floating_nodes:
             self.con.command("[con_id=%s] focus" % node.id)
             self.con.command("floating tooggle")
             self.pushWindow(node.id)
+
 
     def moveUp(self):
         focusedWindow = utils.findFocusedWindow(self.con)
